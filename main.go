--- conflicted
+++ resolved
@@ -12,20 +12,6 @@
 	"github.com/kisielk/gotool"
 )
 
-<<<<<<< HEAD
-=======
-// Err prints an error to Stderr
-func Err(s string, args ...interface{}) {
-	fmt.Fprintf(os.Stderr, "error: "+s+"\n", args...)
-}
-
-// Fatalf calls Err followed by os.Exit(2)
-func Fatalf(s string, args ...interface{}) {
-	Err(s, args...)
-	os.Exit(2)
-}
-
->>>>>>> e4e378a7
 type ignoreFlag map[string]*regexp.Regexp
 
 func (f ignoreFlag) String() string {
