// Package errcheck is the library used to implement the errcheck command-line tool.
package errcheck

import (
	"bufio"
	"errors"
	"fmt"
	"go/ast"
	"go/token"
	"go/types"
	"os"
	"os/exec"
	"regexp"
	"runtime"
	"sort"
	"strings"
	"sync"

	"golang.org/x/tools/go/packages"
)

var errorType *types.Interface

func init() {
	errorType = types.Universe.Lookup("error").Type().Underlying().(*types.Interface)
}

var (
	// ErrNoGoFiles is returned when CheckPackage is run on a package with no Go source files
	ErrNoGoFiles = errors.New("package contains no go source files")

	// DefaultExcludedSymbols is a list of symbol names that are usually excluded from checks by default.
	//
	// Note, that they still need to be explicitly copied to Checker.Exclusions.Symbols
	DefaultExcludedSymbols = []string{
		// bytes
		"(*bytes.Buffer).Write",
		"(*bytes.Buffer).WriteByte",
		"(*bytes.Buffer).WriteRune",
		"(*bytes.Buffer).WriteString",

		// fmt
		"fmt.Errorf",
		"fmt.Print",
		"fmt.Printf",
		"fmt.Println",
		"fmt.Fprint(*bytes.Buffer)",
		"fmt.Fprintf(*bytes.Buffer)",
		"fmt.Fprintln(*bytes.Buffer)",
		"fmt.Fprint(*strings.Builder)",
		"fmt.Fprintf(*strings.Builder)",
		"fmt.Fprintln(*strings.Builder)",
		"fmt.Fprint(os.Stderr)",
		"fmt.Fprintf(os.Stderr)",
		"fmt.Fprintln(os.Stderr)",

		// math/rand
		"math/rand.Read",
		"(*math/rand.Rand).Read",

		// strings
		"(*strings.Builder).Write",
		"(*strings.Builder).WriteByte",
		"(*strings.Builder).WriteRune",
		"(*strings.Builder).WriteString",

		// hash
		"(hash.Hash).Write",
	}
)

// UncheckedError indicates the position of an unchecked error return.
type UncheckedError struct {
	Pos      token.Position
	Line     string
	FuncName string
}

// UncheckedErrors is returned from the CheckPackage function if the package contains
// any unchecked errors.
// Errors should be appended using the Append method, which is safe to use concurrently.
type UncheckedErrors struct {
	mu sync.Mutex

	// Errors is a list of all the unchecked errors in the package.
	// Printing an error reports its position within the file and the contents of the line.
	Errors []UncheckedError
}

// Append appends errors to e. It is goroutine-safe.
func (e *UncheckedErrors) Append(errors ...UncheckedError) {
	e.mu.Lock()
	defer e.mu.Unlock()
	e.Errors = append(e.Errors, errors...)
}

func (e *UncheckedErrors) Error() string {
	return fmt.Sprintf("%d unchecked errors", len(e.Errors))
}

// Len is the number of elements in the collection.
func (e *UncheckedErrors) Len() int { return len(e.Errors) }

// Swap swaps the elements with indexes i and j.
func (e *UncheckedErrors) Swap(i, j int) { e.Errors[i], e.Errors[j] = e.Errors[j], e.Errors[i] }

type byName struct{ *UncheckedErrors }

// Less reports whether the element with index i should sort before the element with index j.
func (e byName) Less(i, j int) bool {
	ei, ej := e.Errors[i], e.Errors[j]

	pi, pj := ei.Pos, ej.Pos

	if pi.Filename != pj.Filename {
		return pi.Filename < pj.Filename
	}
	if pi.Line != pj.Line {
		return pi.Line < pj.Line
	}
	if pi.Column != pj.Column {
		return pi.Column < pj.Column
	}

	return ei.Line < ej.Line
}

// Exclusions define symbols and language elements that will be not checked
type Exclusions struct {
	// Packages lists regular expression patterns that exclude whole packages.
	Packages []string

	// Symbols lists regular expression patterns that exclude package symbols.
	//
	// For example:
	//
	//   "fmt.Errorf"              // function
	//   "fmt.Fprintf(os.Stderr)"  // function with set argument value
	//   "(hash.Hash).Write"       // method
	//
	Symbols []string

	// TestFiles excludes _test.go files.
	TestFiles bool

	// GeneratedFiles excludes generated source files.
	//
	// Source file is assumed to be generated if its contents
	// match the following regular expression:
	//
	//   ^// Code generated .* DO NOT EDIT\\.$
	//
	GeneratedFiles bool

	// BlankAssignments ignores assignments to blank identifier.
	BlankAssignments bool

	// TypeAssertions ignores unchecked type assertions.
	TypeAssertions bool
}

// Checker checks that you checked errors.
type Checker struct {
	// Exclusions defines code packages, symbols, and other elements that will not be checked.
	Exclusions Exclusions

	// Tags are a list of build tags to use.
	Tags []string

	// Verbose causes extra information to be output to stdout.
	Verbose bool
}

func (c *Checker) logf(msg string, args ...interface{}) {
	if c.Verbose {
		fmt.Fprintf(os.Stderr, msg+"\n", args...)
	}
}

// loadPackages is used for testing.
var loadPackages = func(cfg *packages.Config, paths ...string) ([]*packages.Package, error) {
	return packages.Load(cfg, paths...)
}

func (c *Checker) load(paths ...string) ([]*packages.Package, error) {
	cfg := &packages.Config{
		Mode:       packages.LoadAllSyntax,
		Tests:      !c.Exclusions.TestFiles,
		BuildFlags: []string{fmtTags(c.Tags)},
	}
	return loadPackages(cfg, paths...)
}

var generatedCodeRegexp = regexp.MustCompile("^// Code generated .* DO NOT EDIT\\.$")
var dotStar = regexp.MustCompile(".*")

func (c *Checker) shouldSkipFile(file *ast.File) bool {
	if !c.Exclusions.GeneratedFiles {
		return false
	}

	for _, cg := range file.Comments {
		for _, comment := range cg.List {
			if generatedCodeRegexp.MatchString(comment.Text) {
				return true
			}
		}
	}

	return false
}

var (
	goModStatus bool
	goModOnce   sync.Once
)

func isGoMod() bool {
	goModOnce.Do(func() {
		gomod, err := exec.Command("go", "env", "GOMOD").Output()
		goModStatus = (err == nil) && strings.TrimSpace(string(gomod)) != ""
	})
	return goModStatus
}

// CheckPaths checks packages for errors.
func (c *Checker) CheckPackage(pkg *packages.Package) []UncheckedError {
	c.logf("Checking %s", pkg.Types.Path())

	v := &visitor{
		pkg:     pkg,
		ignore:  c.Ignore,
		blank:   c.Blank,
		asserts: c.Asserts,
		lines:   make(map[string][]string),
		exclude: c.exclude,
		errors:  []UncheckedError{},
	}

	for _, astFile := range v.pkg.Syntax {
		if c.shouldSkipFile(astFile) {
			continue
		}
		ast.Walk(v, astFile)
	}
	return v.errors
}

// UpdateNonVendoredIgnore updates the Ignores to use non vendored paths
func (c *Checker) UpdateNonVendoredIgnore() {
	if isGoMod() {
		ignore := make(map[string]*regexp.Regexp)
		for pkg, re := range c.Ignore {
			if nonVendoredPkg, ok := nonVendoredPkgPath(pkg); ok {
				ignore[nonVendoredPkg] = re
			} else {
				ignore[pkg] = re
			}
		}
		c.Ignore = ignore
	}
}

// CheckPaths checks packages for errors.
func (c *Checker) CheckPaths(paths ...string) error {
	pkgs, err := c.load(paths...)
	if err != nil {
		return err
	}
	// Check for errors in the initial packages.
	work := make(chan *packages.Package, len(pkgs))
	for _, pkg := range pkgs {
		if len(pkg.Errors) > 0 {
			return fmt.Errorf("errors while loading package %s: %v", pkg.ID, pkg.Errors)
		}
		work <- pkg
	}
	close(work)

<<<<<<< HEAD
	gomod, err := exec.Command("go", "env", "GOMOD").Output()
	go111module := (err == nil) && strings.TrimSpace(string(gomod)) != ""

	ignore := map[string]*regexp.Regexp{}

	for _, pkg := range c.Exclusions.Packages {
		if nonVendoredPkg, ok := nonVendoredPkgPath(pkg); go111module && ok {
			ignore[nonVendoredPkg] = dotStar
		} else {
			ignore[pkg] = dotStar
		}
	}
=======
	c.UpdateNonVendoredIgnore()
>>>>>>> 7c04f7d4

	excludedSymbols := map[string]bool{}
	for _, sym := range c.Exclusions.Symbols {
		c.logf("Excluding %v", sym)
		excludedSymbols[sym] = true
	}

	var wg sync.WaitGroup
	u := &UncheckedErrors{}
	for i := 0; i < runtime.NumCPU(); i++ {
		wg.Add(1)

		go func() {
			defer wg.Done()
			for pkg := range work {
<<<<<<< HEAD
				c.logf("Checking %s", pkg.Types.Path())

				v := &visitor{
					pkg:         pkg,
					ignore:      ignore,
					blank:       !c.Exclusions.BlankAssignments,
					asserts:     !c.Exclusions.TypeAssertions,
					lines:       make(map[string][]string),
					exclude:     excludedSymbols,
					go111module: go111module,
					errors:      []UncheckedError{},
				}

				for _, astFile := range v.pkg.Syntax {
					if c.shouldSkipFile(astFile) {
						continue
					}
					ast.Walk(v, astFile)
				}
				u.Append(v.errors...)
=======
				u.Append(c.CheckPackage(pkg)...)
>>>>>>> 7c04f7d4
			}
		}()
	}

	wg.Wait()
	if u.Len() > 0 {
		// Sort unchecked errors and remove duplicates. Duplicates may occur when a file
		// containing an unchecked error belongs to > 1 package.
		sort.Sort(byName{u})
		uniq := u.Errors[:0] // compact in-place
		for i, err := range u.Errors {
			if i == 0 || err != u.Errors[i-1] {
				uniq = append(uniq, err)
			}
		}
		u.Errors = uniq
		return u
	}
	return nil
}

// visitor implements the errcheck algorithm
type visitor struct {
	pkg     *packages.Package
	ignore  map[string]*regexp.Regexp
	blank   bool
	asserts bool
	lines   map[string][]string
	exclude map[string]bool

	errors []UncheckedError
}

// selectorAndFunc tries to get the selector and function from call expression.
// For example, given the call expression representing "a.b()", the selector
// is "a.b" and the function is "b" itself.
//
// The final return value will be true if it is able to do extract a selector
// from the call and look up the function object it refers to.
//
// If the call does not include a selector (like if it is a plain "f()" function call)
// then the final return value will be false.
func (v *visitor) selectorAndFunc(call *ast.CallExpr) (*ast.SelectorExpr, *types.Func, bool) {
	sel, ok := call.Fun.(*ast.SelectorExpr)
	if !ok {
		return nil, nil, false
	}

	fn, ok := v.pkg.TypesInfo.ObjectOf(sel.Sel).(*types.Func)
	if !ok {
		// Shouldn't happen, but be paranoid
		return nil, nil, false
	}

	return sel, fn, true

}

// fullName will return a package / receiver-type qualified name for a called function
// if the function is the result of a selector. Otherwise it will return
// the empty string.
//
// The name is fully qualified by the import path, possible type,
// function/method name and pointer receiver.
//
// For example,
//   - for "fmt.Printf(...)" it will return "fmt.Printf"
//   - for "base64.StdEncoding.Decode(...)" it will return "(*encoding/base64.Encoding).Decode"
//   - for "myFunc()" it will return ""
func (v *visitor) fullName(call *ast.CallExpr) string {
	_, fn, ok := v.selectorAndFunc(call)
	if !ok {
		return ""
	}

	// TODO(dh): vendored packages will have /vendor/ in their name,
	// thus not matching vendored standard library packages. If we
	// want to support vendored stdlib packages, we need to implement
	// FullName with our own logic.
	return fn.FullName()
}

// namesForExcludeCheck will return a list of fully-qualified function names
// from a function call that can be used to check against the exclusion list.
//
// If a function call is against a local function (like "myFunc()") then no
// names are returned. If the function is package-qualified (like "fmt.Printf()")
// then just that function's fullName is returned.
//
// Otherwise, we walk through all the potentially embeddded interfaces of the receiver
// the collect a list of type-qualified function names that we will check.
func (v *visitor) namesForExcludeCheck(call *ast.CallExpr) []string {
	sel, fn, ok := v.selectorAndFunc(call)
	if !ok {
		return nil
	}

	name := v.fullName(call)
	if name == "" {
		return nil
	}

	// This will be missing for functions without a receiver (like fmt.Printf),
	// so just fall back to the the function's fullName in that case.
	selection, ok := v.pkg.TypesInfo.Selections[sel]
	if !ok {
		return []string{name}
	}

	// This will return with ok false if the function isn't defined
	// on an interface, so just fall back to the fullName.
	ts, ok := walkThroughEmbeddedInterfaces(selection)
	if !ok {
		return []string{name}
	}

	result := make([]string, len(ts))
	for i, t := range ts {
		// Like in fullName, vendored packages will have /vendor/ in their name,
		// thus not matching vendored standard library packages. If we
		// want to support vendored stdlib packages, we need to implement
		// additional logic here.
		result[i] = fmt.Sprintf("(%s).%s", t.String(), fn.Name())
	}
	return result
}

// isBufferType checks if the expression type is a known in-memory buffer type.
func (v *visitor) argName(expr ast.Expr) string {
	// Special-case literal "os.Stdout" and "os.Stderr"
	if sel, ok := expr.(*ast.SelectorExpr); ok {
		if obj := v.pkg.TypesInfo.ObjectOf(sel.Sel); obj != nil {
			vr, ok := obj.(*types.Var)
			if ok && vr.Pkg() != nil && vr.Pkg().Name() == "os" && (vr.Name() == "Stderr" || vr.Name() == "Stdout") {
				return "os." + vr.Name()
			}
		}
	}
	t := v.pkg.TypesInfo.TypeOf(expr)
	if t == nil {
		return ""
	}
	return t.String()
}

func (v *visitor) excludeCall(call *ast.CallExpr) bool {
	var arg0 string
	if len(call.Args) > 0 {
		arg0 = v.argName(call.Args[0])
	}
	for _, name := range v.namesForExcludeCheck(call) {
		if v.exclude[name] {
			return true
		}
		if arg0 != "" && v.exclude[name+"("+arg0+")"] {
			return true
		}
	}
	return false
}

func (v *visitor) ignoreCall(call *ast.CallExpr) bool {
	if v.excludeCall(call) {
		return true
	}

	// Try to get an identifier.
	// Currently only supports simple expressions:
	//     1. f()
	//     2. x.y.f()
	var id *ast.Ident
	switch exp := call.Fun.(type) {
	case (*ast.Ident):
		id = exp
	case (*ast.SelectorExpr):
		id = exp.Sel
	default:
		// eg: *ast.SliceExpr, *ast.IndexExpr
	}

	if id == nil {
		return false
	}

	// If we got an identifier for the function, see if it is ignored
	if re, ok := v.ignore[""]; ok && re.MatchString(id.Name) {
		return true
	}

	if obj := v.pkg.TypesInfo.Uses[id]; obj != nil {
		if pkg := obj.Pkg(); pkg != nil {
			if re, ok := v.ignore[pkg.Path()]; ok {
				return re.MatchString(id.Name)
			}

			// if current package being considered is vendored, check to see if it should be ignored based
			// on the unvendored path.
			if !isGoMod() {
				if nonVendoredPkg, ok := nonVendoredPkgPath(pkg.Path()); ok {
					if re, ok := v.ignore[nonVendoredPkg]; ok {
						return re.MatchString(id.Name)
					}
				}
			}
		}
	}

	return false
}

// nonVendoredPkgPath returns the unvendored version of the provided package path (or returns the provided path if it
// does not represent a vendored path). The second return value is true if the provided package was vendored, false
// otherwise.
func nonVendoredPkgPath(pkgPath string) (string, bool) {
	lastVendorIndex := strings.LastIndex(pkgPath, "/vendor/")
	if lastVendorIndex == -1 {
		return pkgPath, false
	}
	return pkgPath[lastVendorIndex+len("/vendor/"):], true
}

// errorsByArg returns a slice s such that
// len(s) == number of return types of call
// s[i] == true iff return type at position i from left is an error type
func (v *visitor) errorsByArg(call *ast.CallExpr) []bool {
	switch t := v.pkg.TypesInfo.Types[call].Type.(type) {
	case *types.Named:
		// Single return
		return []bool{isErrorType(t)}
	case *types.Pointer:
		// Single return via pointer
		return []bool{isErrorType(t)}
	case *types.Tuple:
		// Multiple returns
		s := make([]bool, t.Len())
		for i := 0; i < t.Len(); i++ {
			switch et := t.At(i).Type().(type) {
			case *types.Named:
				// Single return
				s[i] = isErrorType(et)
			case *types.Pointer:
				// Single return via pointer
				s[i] = isErrorType(et)
			default:
				s[i] = false
			}
		}
		return s
	}
	return []bool{false}
}

func (v *visitor) callReturnsError(call *ast.CallExpr) bool {
	if v.isRecover(call) {
		return true
	}
	for _, isError := range v.errorsByArg(call) {
		if isError {
			return true
		}
	}
	return false
}

// isRecover returns true if the given CallExpr is a call to the built-in recover() function.
func (v *visitor) isRecover(call *ast.CallExpr) bool {
	if fun, ok := call.Fun.(*ast.Ident); ok {
		if _, ok := v.pkg.TypesInfo.Uses[fun].(*types.Builtin); ok {
			return fun.Name == "recover"
		}
	}
	return false
}

func (v *visitor) addErrorAtPosition(position token.Pos, call *ast.CallExpr) {
	pos := v.pkg.Fset.Position(position)
	lines, ok := v.lines[pos.Filename]
	if !ok {
		lines = readfile(pos.Filename)
		v.lines[pos.Filename] = lines
	}

	line := "??"
	if pos.Line-1 < len(lines) {
		line = strings.TrimSpace(lines[pos.Line-1])
	}

	var name string
	if call != nil {
		name = v.fullName(call)
	}

	v.errors = append(v.errors, UncheckedError{pos, line, name})
}

func readfile(filename string) []string {
	var f, err = os.Open(filename)
	if err != nil {
		return nil
	}

	var lines []string
	var scanner = bufio.NewScanner(f)
	for scanner.Scan() {
		lines = append(lines, scanner.Text())
	}
	return lines
}

func (v *visitor) Visit(node ast.Node) ast.Visitor {
	switch stmt := node.(type) {
	case *ast.ExprStmt:
		if call, ok := stmt.X.(*ast.CallExpr); ok {
			if !v.ignoreCall(call) && v.callReturnsError(call) {
				v.addErrorAtPosition(call.Lparen, call)
			}
		}
	case *ast.GoStmt:
		if !v.ignoreCall(stmt.Call) && v.callReturnsError(stmt.Call) {
			v.addErrorAtPosition(stmt.Call.Lparen, stmt.Call)
		}
	case *ast.DeferStmt:
		if !v.ignoreCall(stmt.Call) && v.callReturnsError(stmt.Call) {
			v.addErrorAtPosition(stmt.Call.Lparen, stmt.Call)
		}
	case *ast.AssignStmt:
		if len(stmt.Rhs) == 1 {
			// single value on rhs; check against lhs identifiers
			if call, ok := stmt.Rhs[0].(*ast.CallExpr); ok {
				if !v.blank {
					break
				}
				if v.ignoreCall(call) {
					break
				}
				isError := v.errorsByArg(call)
				for i := 0; i < len(stmt.Lhs); i++ {
					if id, ok := stmt.Lhs[i].(*ast.Ident); ok {
						// We shortcut calls to recover() because errorsByArg can't
						// check its return types for errors since it returns interface{}.
						if id.Name == "_" && (v.isRecover(call) || isError[i]) {
							v.addErrorAtPosition(id.NamePos, call)
						}
					}
				}
			} else if assert, ok := stmt.Rhs[0].(*ast.TypeAssertExpr); ok {
				if !v.asserts {
					break
				}
				if assert.Type == nil {
					// type switch
					break
				}
				if len(stmt.Lhs) < 2 {
					// assertion result not read
					v.addErrorAtPosition(stmt.Rhs[0].Pos(), nil)
				} else if id, ok := stmt.Lhs[1].(*ast.Ident); ok && v.blank && id.Name == "_" {
					// assertion result ignored
					v.addErrorAtPosition(id.NamePos, nil)
				}
			}
		} else {
			// multiple value on rhs; in this case a call can't return
			// multiple values. Assume len(stmt.Lhs) == len(stmt.Rhs)
			for i := 0; i < len(stmt.Lhs); i++ {
				if id, ok := stmt.Lhs[i].(*ast.Ident); ok {
					if call, ok := stmt.Rhs[i].(*ast.CallExpr); ok {
						if !v.blank {
							continue
						}
						if v.ignoreCall(call) {
							continue
						}
						if id.Name == "_" && v.callReturnsError(call) {
							v.addErrorAtPosition(id.NamePos, call)
						}
					} else if assert, ok := stmt.Rhs[i].(*ast.TypeAssertExpr); ok {
						if !v.asserts {
							continue
						}
						if assert.Type == nil {
							// Shouldn't happen anyway, no multi assignment in type switches
							continue
						}
						v.addErrorAtPosition(id.NamePos, nil)
					}
				}
			}
		}
	default:
	}
	return v
}

func isErrorType(t types.Type) bool {
	return types.Implements(t, errorType)
}<|MERGE_RESOLUTION|>--- conflicted
+++ resolved
@@ -227,13 +227,19 @@
 func (c *Checker) CheckPackage(pkg *packages.Package) []UncheckedError {
 	c.logf("Checking %s", pkg.Types.Path())
 
+	excludedSymbols := map[string]bool{}
+	for _, sym := range c.Exclusions.Symbols {
+		c.logf("Excluding %v", sym)
+		excludedSymbols[sym] = true
+	}
+
 	v := &visitor{
 		pkg:     pkg,
-		ignore:  c.Ignore,
-		blank:   c.Blank,
-		asserts: c.Asserts,
+		ignore:  c.getNonVendoredIgnores(),
+		blank:   !c.Exclusions.BlankAssignments,
+		asserts: !c.Exclusions.TypeAssertions,
 		lines:   make(map[string][]string),
-		exclude: c.exclude,
+		exclude: excludedSymbols,
 		errors:  []UncheckedError{},
 	}
 
@@ -246,19 +252,19 @@
 	return v.errors
 }
 
-// UpdateNonVendoredIgnore updates the Ignores to use non vendored paths
-func (c *Checker) UpdateNonVendoredIgnore() {
-	if isGoMod() {
-		ignore := make(map[string]*regexp.Regexp)
-		for pkg, re := range c.Ignore {
-			if nonVendoredPkg, ok := nonVendoredPkgPath(pkg); ok {
-				ignore[nonVendoredPkg] = re
-			} else {
-				ignore[pkg] = re
-			}
-		}
-		c.Ignore = ignore
-	}
+// getNonVendoredIgnores gets the ignore expressions for non-vendored packages.
+// They are returned as a map from package path names to '.*' regular
+// expressions.
+func (c *Checker) getNonVendoredIgnores() map[string]*regexp.Regexp {
+	ignore := map[string]*regexp.Regexp{}
+	for _, pkg := range c.Exclusions.Packages {
+		if nonVendoredPkg, ok := nonVendoredPkgPath(pkg); isGoMod() && ok {
+			ignore[nonVendoredPkg] = dotStar
+		} else {
+			ignore[pkg] = dotStar
+		}
+	}
+	return ignore
 }
 
 // CheckPaths checks packages for errors.
@@ -277,29 +283,6 @@
 	}
 	close(work)
 
-<<<<<<< HEAD
-	gomod, err := exec.Command("go", "env", "GOMOD").Output()
-	go111module := (err == nil) && strings.TrimSpace(string(gomod)) != ""
-
-	ignore := map[string]*regexp.Regexp{}
-
-	for _, pkg := range c.Exclusions.Packages {
-		if nonVendoredPkg, ok := nonVendoredPkgPath(pkg); go111module && ok {
-			ignore[nonVendoredPkg] = dotStar
-		} else {
-			ignore[pkg] = dotStar
-		}
-	}
-=======
-	c.UpdateNonVendoredIgnore()
->>>>>>> 7c04f7d4
-
-	excludedSymbols := map[string]bool{}
-	for _, sym := range c.Exclusions.Symbols {
-		c.logf("Excluding %v", sym)
-		excludedSymbols[sym] = true
-	}
-
 	var wg sync.WaitGroup
 	u := &UncheckedErrors{}
 	for i := 0; i < runtime.NumCPU(); i++ {
@@ -308,30 +291,7 @@
 		go func() {
 			defer wg.Done()
 			for pkg := range work {
-<<<<<<< HEAD
-				c.logf("Checking %s", pkg.Types.Path())
-
-				v := &visitor{
-					pkg:         pkg,
-					ignore:      ignore,
-					blank:       !c.Exclusions.BlankAssignments,
-					asserts:     !c.Exclusions.TypeAssertions,
-					lines:       make(map[string][]string),
-					exclude:     excludedSymbols,
-					go111module: go111module,
-					errors:      []UncheckedError{},
-				}
-
-				for _, astFile := range v.pkg.Syntax {
-					if c.shouldSkipFile(astFile) {
-						continue
-					}
-					ast.Walk(v, astFile)
-				}
-				u.Append(v.errors...)
-=======
 				u.Append(c.CheckPackage(pkg)...)
->>>>>>> 7c04f7d4
 			}
 		}()
 	}
